--- conflicted
+++ resolved
@@ -1,7 +1,5 @@
 'use client';
 
-<<<<<<< HEAD
-=======
 import { useState } from 'react';
 import { useParams } from 'next/navigation';
 import {
@@ -33,7 +31,6 @@
 import { useSession } from 'next-auth/react';
 import { useRouter } from 'next/navigation';
 
->>>>>>> 14737761
 export default function DevicesPage() {
   return (
     <div className="container mx-auto p-4">
