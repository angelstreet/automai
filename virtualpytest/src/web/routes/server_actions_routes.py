"""
Server Actions Routes - Unified API for Action Definitions

This module provides unified API endpoints for managing action definitions
using the database instead of JSON files.
"""

from flask import Blueprint, request, jsonify
import os
import sys

# Add the parent directory to the path so we can import from src
sys.path.append(os.path.join(os.path.dirname(__file__), '..', '..'))

from src.lib.supabase.actions_db import save_action, get_actions as db_get_actions, delete_action, get_all_actions

# Import default team ID from app utils (same as verifications)
from src.utils.app_utils import DEFAULT_TEAM_ID

from src.web.utils.routeUtils import proxy_to_host
import time
import requests

# Create blueprint
server_actions_bp = Blueprint('server_actions', __name__)

# =====================================================
# BATCH ACTION EXECUTION (MIRRORS VERIFICATION WORKFLOW)
# =====================================================

@server_actions_bp.route('/action/executeBatch', methods=['POST'])
def action_execute_batch():
    """Execute batch of actions - mirrors verification batch execution"""
    try:
        print("[@route:server_actions:action_execute_batch] Starting batch action execution")
        
        # Get request data (same structure as verification)
        data = request.get_json() or {}
        actions = data.get('actions', [])  # Array of EdgeAction objects
        host = data.get('host', {})
        final_wait_time = data.get('final_wait_time', 2000)
        retry_actions = data.get('retry_actions', [])
        
        print(f"[@route:server_actions:action_execute_batch] Processing {len(actions)} main actions, {len(retry_actions)} retry actions")
        print(f"[@route:server_actions:action_execute_batch] Host: {host.get('host_name')}, Device: {host.get('device_model')}")
        
        # Validate
        if not actions:
            return jsonify({'success': False, 'error': 'actions are required'}), 400
        
        if not host or not host.get('host_name'):
            return jsonify({'success': False, 'error': 'host information is required'}), 400
        
        results = []
        passed_count = 0
        execution_records = []
        execution_order = 1
        
        # Execute main actions
        print(f"[@route:server_actions:action_execute_batch] Executing {len(actions)} main actions")
        for i, action in enumerate(actions):
            result = execute_single_action(action, host, execution_order, i+1, 'main')
            results.append(result)
            if result.get('success'):
                passed_count += 1
            if result.get('execution_record'):
                execution_records.append(result.get('execution_record'))
            execution_order += 1
            
            # Small delay between actions
            if i < len(actions) - 1:
                time.sleep(0.5)
        
        # Execute retry actions if main actions failed
        main_actions_failed = passed_count < len(actions)
        if main_actions_failed and retry_actions:
            print(f"[@route:server_actions:action_execute_batch] Main actions failed, executing {len(retry_actions)} retry actions")
            for i, retry_action in enumerate(retry_actions):
                result = execute_single_action(retry_action, host, execution_order, i+1, 'retry')
                results.append(result)
                if result.get('success'):
                    passed_count += 1
                if result.get('execution_record'):
                    execution_records.append(result.get('execution_record'))
                execution_order += 1
                
                # Small delay between retry actions
                if i < len(retry_actions) - 1:
                    time.sleep(0.5)
        
        # Record to database (like verification)
        if execution_records:
            print(f"[@route:server_actions:action_execute_batch] Recording {len(execution_records)} executions to database")
            record_executions_to_database(execution_records)
        
        # Return aggregated results (same format as verification)
        overall_success = passed_count >= len(actions)  # Main actions must pass
        
        print(f"[@route:server_actions:action_execute_batch] Batch completed: {passed_count}/{len(actions)} main actions passed, overall success: {overall_success}")
        
        return jsonify({
            'success': overall_success,
            'total_count': len(actions),
            'passed_count': passed_count,
            'failed_count': len(actions) - passed_count,
            'results': results,
            'message': f'Batch action execution completed: {passed_count}/{len(actions)} passed'
        })
        
    except Exception as e:
        print(f"[@route:server_actions:action_execute_batch] Error: {str(e)}")
        return jsonify({'success': False, 'error': str(e)}), 500

# LEGACY ROUTE - for backward compatibility during transition
@server_actions_bp.route('/actions/batch/execute', methods=['POST'])
def execute_batch_actions():
    """LEGACY: Execute batch actions - redirects to new naming convention"""
    print("[@route:server_actions:execute_batch_actions] LEGACY route called - redirecting to action_execute_batch")
    return action_execute_batch()

def execute_single_action(action, host, execution_order, action_number, action_category):
    """Execute single action and return standardized result"""
    start_time = time.time()
    
    try:
        print(f"[@route:server_actions:execute_single_action] Executing {action_category} action {action_number}: {action.get('command')} with params {action.get('params', {})}")
        
        # Proxy to existing remote command endpoint
        response_data, status_code = proxy_to_host('/host/remote/executeCommand', 'POST', {
            'command': action.get('command'),
            'params': action.get('params', {}),
            'wait_time': action.get('waitTime', 2000)
        })
        
        execution_time = int((time.time() - start_time) * 1000)
        success = status_code == 200 and response_data.get('success', False)
        
        print(f"[@route:server_actions:execute_single_action] Action {action_number} result: success={success}, time={execution_time}ms")
        
        # Create execution record for database
        execution_record = {
            'execution_category': 'action',
            'execution_type': 'remote_action',
            'initiator_type': 'edge',
            'initiator_id': action.get('id', 'unknown'),
            'initiator_name': action.get('label', action.get('command', 'Unknown Action')),
            'host_name': host.get('host_name'),
            'device_model': host.get('device_model'),
            'command': action.get('command'),
            'parameters': action.get('params', {}),
            'execution_order': execution_order,
            'success': success,
            'execution_time_ms': execution_time,
            'message': response_data.get('message') if success else response_data.get('error'),
            'error_details': None if success else {'error': response_data.get('error')}
        }
        
        # Return standardized result (same format as verification)
        return {
            'success': success,
            'message': f"{action.get('label', action.get('command'))}",
            'error': response_data.get('error') if not success else None,
            'resultType': 'PASS' if success else 'FAIL',
            'execution_time_ms': execution_time,
            'action_category': action_category,
            'execution_record': execution_record
        }
        
    except Exception as e:
        execution_time = int((time.time() - start_time) * 1000)
        print(f"[@route:server_actions:execute_single_action] Action {action_number} error: {str(e)}")
        
        return {
            'success': False,
            'message': f"{action.get('label', action.get('command'))}",
            'error': str(e),
            'resultType': 'FAIL',
            'execution_time_ms': execution_time,
            'action_category': action_category,
            'execution_record': {
                'execution_category': 'action',
                'execution_type': 'remote_action',
                'initiator_type': 'edge',
                'initiator_id': action.get('id', 'unknown'),
                'initiator_name': action.get('label', action.get('command', 'Unknown Action')),
                'host_name': host.get('host_name'),
                'device_model': host.get('device_model'),
                'command': action.get('command'),
                'parameters': action.get('params', {}),
                'execution_order': execution_order,
                'success': False,
                'execution_time_ms': execution_time,
                'message': str(e),
                'error_details': {'error': str(e)}
            }
        }

def record_executions_to_database(execution_records):
    """Record action executions to database (same as verification)"""
    try:
        print(f"[@route:server_actions:record_executions_to_database] Recording {len(execution_records)} executions")
        
        response = requests.post('http://localhost:5009/server/execution-results/record-batch', 
                               json={'executions': execution_records},
                               timeout=10)
        
        result = response.json()
        if result.get('success'):
            print(f"[@route:server_actions:record_executions_to_database] Successfully recorded executions")
        else:
            print(f"[@route:server_actions:record_executions_to_database] Database recording failed: {result.get('error')}")
        
        return result
    except Exception as e:
        print(f"[@route:server_actions:record_executions_to_database] Database recording error: {e}")
        return {'success': False, 'error': str(e)}

# =====================================================
# EXISTING ENDPOINTS
# =====================================================

@server_actions_bp.route('/actions/save', methods=['POST'])
def save_action_endpoint():
    """
    Save action definition to database.
    
    Expected JSON payload:
    {
        "name": "action_name",
        "device_model": "android_mobile",
        "action_type": "remote" | "av" | "power" | "ui",
        "command": "action_command",
        "parameters": {
            "key": "value",        // Action-specific parameters
            // ... other action-specific parameters
        },
        "wait_time": 500,          // Optional wait time in ms
        "requires_input": false    // Optional requires input flag
    }
    """
    try:
        data = request.get_json()
        
        # Validate required fields
        required_fields = ['name', 'device_model', 'action_type', 'command']
        for field in required_fields:
            if field not in data:
                return jsonify({
                    'success': False,
                    'error': f'Missing required field: {field}'
                }), 400
        
        # Validate action_type
        valid_types = ['remote', 'av', 'power', 'ui']
        if data['action_type'] not in valid_types:
            return jsonify({
                'success': False,
                'error': f'action_type must be one of: {", ".join(valid_types)}'
            }), 400
        
        # Use default team ID
        team_id = DEFAULT_TEAM_ID
        
        # Save to database using actions table
        result = save_action(
            name=data['name'],
            device_model=data['device_model'],
            action_type=data['action_type'],
            command=data['command'],
            team_id=team_id,
            parameters=data.get('parameters', {}),
            wait_time=data.get('wait_time', 500),
            requires_input=data.get('requires_input', False)
        )
        
        if result['success']:
            message = 'Action reused from existing' if result.get('reused') else 'Action saved successfully'
            return jsonify({
                'success': True,
                'message': message,
                'action_id': result.get('action_id'),
                'reused': result.get('reused', False)
            })
        else:
            return jsonify({
                'success': False,
                'error': result.get('error', 'Unknown error')
            }), 500
            
    except Exception as e:
        print(f"[@server_actions_routes:save_action_endpoint] Error: {e}")
        return jsonify({
            'success': False,
            'error': f'Server error: {str(e)}'
        }), 500



@server_actions_bp.route('/actions/getActions', methods=['GET'])
def get_actions():
    """
    List actions with optional filtering.
    
    Query parameters:
    - type: Filter by action type (remote, av, power, ui)
    - device_model: Filter by device model
    - name: Filter by name (partial match)
    """
    try:
        # Get query parameters
        action_type = request.args.get('type')
        device_model = request.args.get('device_model')
        name = request.args.get('name')
        
        # Use default team ID
        team_id = DEFAULT_TEAM_ID
        
        # Get actions from database
        result = db_get_actions(
            team_id=team_id,
            action_type=action_type,
            device_model=device_model,
            name=name
        )
        
        if result['success']:
            return jsonify({
                'success': True,
                'actions': result['actions'],
                'count': len(result['actions'])
            })
        else:
            return jsonify({
                'success': False,
                'error': result.get('error', 'Unknown error')
            }), 500
            
    except Exception as e:
        print(f"[@server_actions_routes:get_actions] Error: {e}")
        return jsonify({
            'success': False,
            'error': f'Server error: {str(e)}'
        }), 500

@server_actions_bp.route('/actions/delete', methods=['DELETE'])
def delete_action_endpoint():
    """
    Delete action by ID or by name/model/type combination.
    
    Expected JSON payload (option 1 - by ID):
    {
        "action_id": "uuid"
    }
    
    Expected JSON payload (option 2 - by identifiers):
    {
        "name": "action_name",
        "device_model": "android_mobile", 
        "action_type": "remote" | "av" | "power" | "ui"
    }
    """
    try:
        data = request.get_json()
        
        # Use default team ID
        team_id = DEFAULT_TEAM_ID
        
        # Delete by ID or by identifiers
        if 'action_id' in data:
            result = delete_action(team_id=team_id, action_id=data['action_id'])
        elif all(key in data for key in ['name', 'device_model', 'action_type']):
            result = delete_action(
                team_id=team_id,
                name=data['name'],
                device_model=data['device_model'],
                action_type=data['action_type']
            )
        else:
            return jsonify({
                'success': False,
                'error': 'Must provide either action_id or name/device_model/action_type'
            }), 400
        
        if result['success']:
            return jsonify({
                'success': True,
                'message': 'Action deleted successfully'
            })
        else:
            return jsonify({
                'success': False,
                'error': result.get('error', 'Unknown error')
            }), 500
            
    except Exception as e:
        print(f"[@server_actions_routes:delete_action_endpoint] Error: {e}")
        return jsonify({
            'success': False,
            'error': f'Server error: {str(e)}'
        }), 500

<<<<<<< HEAD
=======
@server_actions_bp.route('/actions/getAvailableActions', methods=['POST'])
def get_available_actions():
    """Get available actions for a specific host."""
    try:
        data = request.get_json()
        host = data.get('host')
        
        if not host:
            return jsonify({'success': False, 'error': 'Host data is required'}), 400
        
        host_name = host.get('host_name')
        if not host_name:
            return jsonify({'success': False, 'error': 'Host name is required'}), 400
        
        print(f"[@route:server_actions_routes:get_available_actions] Getting available actions for host: {host_name}")
        
        # Get host from host manager
        from src.utils.app_utils import get_host_manager
        host_manager = get_host_manager()
        host_data = host_manager.get_host(host_name)
        if not host_data:
            print(f"[@route:server_actions_routes:get_available_actions] Host {host_name} not found in host manager")
            return jsonify({'success': False, 'error': f'Host {host_name} not found'}), 404
        
        # Get available actions from all devices in the host
        all_actions = {}
        devices = host_data.get('devices', [])
        
        for device in devices:
            device_action_types = device.get('device_action_types', {})
            device_name = device.get('device_name', device.get('device_id', 'unknown'))
            
            print(f"[@route:server_actions_routes:get_available_actions] Device {device_name} has {len(device_action_types)} action categories")
            
            # Merge device actions into all_actions
            for category, actions_list in device_action_types.items():
                if category not in all_actions:
                    all_actions[category] = []
                if isinstance(actions_list, list):
                    all_actions[category].extend(actions_list)
        
        if not all_actions:
            print(f"[@route:server_actions_routes:get_available_actions] No actions available for host {host_name}")
            return jsonify({'success': True, 'actions': []})
        
        # Transform actions to the expected format for the frontend
        transformed_actions = []
        
        for category, actions_list in all_actions.items():
            if isinstance(actions_list, list):
                for action in actions_list:
                    if isinstance(action, dict):
                        # Action is already in the correct format
                        transformed_action = {
                            'id': action.get('id', ''),
                            'label': action.get('label', ''),
                            'command': action.get('command', ''),
                            'params': action.get('params', {}),
                            'description': action.get('description', ''),
                            'category': category,
                            'requiresInput': action.get('requiresInput', False)
                        }
                        
                        # Add input fields if required
                        if action.get('requiresInput', False):
                            transformed_action['inputLabel'] = action.get('inputLabel', 'Input')
                            transformed_action['inputPlaceholder'] = action.get('inputPlaceholder', '')
                        
                        transformed_actions.append(transformed_action)
        
        print(f"[@route:server_actions_routes:get_available_actions] Returning {len(transformed_actions)} actions for host {host_name}")
        
        return jsonify({
            'success': True,
            'actions': transformed_actions
        })
        
    except Exception as e:
        print(f"[@route:server_actions_routes:get_available_actions] Error: {str(e)}")
        return jsonify({'success': False, 'error': str(e)}), 500

>>>>>>> c7b46a26
 <|MERGE_RESOLUTION|>--- conflicted
+++ resolved
@@ -399,88 +399,5 @@
             'error': f'Server error: {str(e)}'
         }), 500
 
-<<<<<<< HEAD
-=======
-@server_actions_bp.route('/actions/getAvailableActions', methods=['POST'])
-def get_available_actions():
-    """Get available actions for a specific host."""
-    try:
-        data = request.get_json()
-        host = data.get('host')
-        
-        if not host:
-            return jsonify({'success': False, 'error': 'Host data is required'}), 400
-        
-        host_name = host.get('host_name')
-        if not host_name:
-            return jsonify({'success': False, 'error': 'Host name is required'}), 400
-        
-        print(f"[@route:server_actions_routes:get_available_actions] Getting available actions for host: {host_name}")
-        
-        # Get host from host manager
-        from src.utils.app_utils import get_host_manager
-        host_manager = get_host_manager()
-        host_data = host_manager.get_host(host_name)
-        if not host_data:
-            print(f"[@route:server_actions_routes:get_available_actions] Host {host_name} not found in host manager")
-            return jsonify({'success': False, 'error': f'Host {host_name} not found'}), 404
-        
-        # Get available actions from all devices in the host
-        all_actions = {}
-        devices = host_data.get('devices', [])
-        
-        for device in devices:
-            device_action_types = device.get('device_action_types', {})
-            device_name = device.get('device_name', device.get('device_id', 'unknown'))
-            
-            print(f"[@route:server_actions_routes:get_available_actions] Device {device_name} has {len(device_action_types)} action categories")
-            
-            # Merge device actions into all_actions
-            for category, actions_list in device_action_types.items():
-                if category not in all_actions:
-                    all_actions[category] = []
-                if isinstance(actions_list, list):
-                    all_actions[category].extend(actions_list)
-        
-        if not all_actions:
-            print(f"[@route:server_actions_routes:get_available_actions] No actions available for host {host_name}")
-            return jsonify({'success': True, 'actions': []})
-        
-        # Transform actions to the expected format for the frontend
-        transformed_actions = []
-        
-        for category, actions_list in all_actions.items():
-            if isinstance(actions_list, list):
-                for action in actions_list:
-                    if isinstance(action, dict):
-                        # Action is already in the correct format
-                        transformed_action = {
-                            'id': action.get('id', ''),
-                            'label': action.get('label', ''),
-                            'command': action.get('command', ''),
-                            'params': action.get('params', {}),
-                            'description': action.get('description', ''),
-                            'category': category,
-                            'requiresInput': action.get('requiresInput', False)
-                        }
-                        
-                        # Add input fields if required
-                        if action.get('requiresInput', False):
-                            transformed_action['inputLabel'] = action.get('inputLabel', 'Input')
-                            transformed_action['inputPlaceholder'] = action.get('inputPlaceholder', '')
-                        
-                        transformed_actions.append(transformed_action)
-        
-        print(f"[@route:server_actions_routes:get_available_actions] Returning {len(transformed_actions)} actions for host {host_name}")
-        
-        return jsonify({
-            'success': True,
-            'actions': transformed_actions
-        })
-        
-    except Exception as e:
-        print(f"[@route:server_actions_routes:get_available_actions] Error: {str(e)}")
-        return jsonify({'success': False, 'error': str(e)}), 500
-
->>>>>>> c7b46a26
+
  