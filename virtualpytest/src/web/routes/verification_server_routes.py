--- conflicted
+++ resolved
@@ -5,11 +5,6 @@
 - Forward cropping requests to host
 - Handle verification execution coordination
 - Manage verification actions and status
-- Forward resource save requests to host
-<<<<<<< HEAD
-- Provide verification actions and reference lists
-=======
->>>>>>> b972c36e
 """
 
 from flask import Blueprint, request, jsonify
@@ -328,112 +323,4 @@
         return jsonify({
             'success': False,
             'error': f'Reference processing error: {str(e)}'
-        }), 500
-
-# =====================================================
-# SERVER-SIDE REFERENCE SAVE (FORWARDS TO HOST)
-# =====================================================
-
-@verification_server_bp.route('/api/virtualpytest/reference/save', methods=['POST'])
-def save_reference():
-    """Forward save request to host to save resource to git repository."""
-    try:
-        data = request.get_json()
-        reference_name = data.get('reference_name')
-        model_name = data.get('model_name')
-        area = data.get('area')
-        reference_type = data.get('reference_type', 'reference_image')
-        source_path = data.get('source_path')  # Source path to extract filename
-        
-        print(f"[@route:save_reference] Forwarding save request to host: {reference_name} for model: {model_name}")
-        print(f"[@route:save_reference] Source path: {source_path}")
-        
-        # Validate required parameters
-        if not reference_name or not model_name or not area:
-            return jsonify({
-                'success': False,
-                'error': 'Missing required parameters: reference_name, model_name, and area are all required'
-            }), 400
-        
-        # Hardcode IPs for testing
-<<<<<<< HEAD
-        host_ip = "77.56.53.130"  # Host IP
-        host_port = "5119"        # Host internal port
-=======
-        host_ip = "192.168.1.103"  # Host IP
->>>>>>> b972c36e
-        
-        # Extract source filename from source_path if provided
-        if source_path:
-            parsed_url = urllib.parse.urlparse(source_path)
-            source_filename = parsed_url.path.split('/')[-1]  # Extract filename
-            # Build the expected cropped filename: cropped_capture_{source_filename}
-            cropped_filename = f'cropped_capture_{source_filename}'
-        else:
-            # Fallback pattern if no source_path provided
-            cropped_filename = f'cropped_capture_{reference_name}.jpg'
-        
-<<<<<<< HEAD
-        print(f"[@route:save_reference] Using hardcoded host: {host_ip}:{host_port}, cropped filename: {cropped_filename}")
-        
-        # Forward save request to host
-        host_save_url = f'http://{host_ip}:{host_port}/stream/save-resource'
-=======
-        print(f"[@route:save_reference] Using hardcoded host: {host_ip}, cropped filename: {cropped_filename}")
-        
-        # Forward save request to host
-        host_save_url = f'http://{host_ip}:5119/stream/save-resource'
->>>>>>> b972c36e
-        
-        save_payload = {
-            'cropped_filename': cropped_filename,
-            'reference_name': reference_name,
-            'model': model_name,
-            'area': area,
-            'reference_type': reference_type
-        }
-        
-        print(f"[@route:save_reference] Sending request to {host_save_url} with payload: {save_payload}")
-        
-        try:
-            host_response = requests.post(host_save_url, json=save_payload, timeout=60, verify=False)
-            host_result = host_response.json()
-            
-            if host_result.get('success'):
-                public_url = host_result.get('public_url')
-                print(f"[@route:save_reference] Host save successful: {public_url}")
-                
-<<<<<<< HEAD
-                # Build full URL with nginx-exposed URL
-                full_public_url = f'https://77.56.53.130:444{public_url}'
-=======
-                # Build full URL with host IP
-                full_public_url = f'https://{host_ip}:444{public_url}'
->>>>>>> b972c36e
-                
-                return jsonify({
-                    'success': True,
-                    'message': f'Reference saved to git repository: {reference_name}',
-                    'public_url': full_public_url
-                })
-            else:
-                error_msg = host_result.get('error', 'Host save failed')
-                print(f"[@route:save_reference] Host save failed: {error_msg}")
-                return jsonify({
-                    'success': False,
-                    'error': f'Host save failed: {error_msg}'
-                }), 500
-                
-        except requests.exceptions.RequestException as e:
-            print(f"[@route:save_reference] Failed to connect to host: {e}")
-            return jsonify({
-                'success': False,
-                'error': f'Failed to connect to host for saving: {str(e)}'
-            }), 500
-            
-    except Exception as e:
-        print(f"[@route:save_reference] Error: {str(e)}")
-        return jsonify({
-            'success': False,
-            'error': f'Reference save error: {str(e)}'
         }), 500 