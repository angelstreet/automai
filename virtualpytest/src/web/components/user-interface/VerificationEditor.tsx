--- conflicted
+++ resolved
@@ -410,12 +410,8 @@
       });
 
       if (referenceType === 'image') {
-        // Save image reference using new endpoint
-<<<<<<< HEAD
-        const response = await fetch('http://192.168.1.67:5009/api/virtualpytest/reference/save', {
-=======
+        // Save image reference
         const response = await fetch('http://localhost:5009/api/virtualpytest/reference/save', {
->>>>>>> b972c36e
           method: 'POST',
           headers: {
             'Content-Type': 'application/json',
